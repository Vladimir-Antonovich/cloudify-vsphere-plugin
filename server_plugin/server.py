#########
# Copyright (c) 2014 GigaSpaces Technologies Ltd. All rights reserved
#
# Licensed under the Apache License, Version 2.0 (the "License");
# you may not use this file except in compliance with the License.
# You may obtain a copy of the License at
#
#       http://www.apache.org/licenses/LICENSE-2.0
#
# Unless required by applicable law or agreed to in writing, software
# distributed under the License is distributed on an "AS IS" BASIS,
#  * WITHOUT WARRANTIES OR CONDITIONS OF ANY KIND, either express or implied.
#  * See the License for the specific language governing permissions and
#  * limitations under the License.

from cloudify import ctx
from cloudify.decorators import operation
from cloudify import exceptions as cfy_exc
from vsphere_plugin_common import (with_server_client,
                                   ConnectionConfig,
                                   transform_resource_name,
                                   remove_runtime_properties)


VSPHERE_SERVER_ID = 'vsphere_server_id'
PUBLIC_IP = 'public_ip'
NETWORKS = 'networks'
IP = 'ip'
SERVER_RUNTIME_PROPERTIES = [VSPHERE_SERVER_ID, PUBLIC_IP, NETWORKS, IP]


def create_new_server(server_client):
    server = {
        'name': ctx.instance.id,
    }
    server.update(ctx.node.properties['server'])
    ctx.logger.info('Creating new server with name: {name}'
                    .format(name=server['name']))
    transform_resource_name(server, ctx)

    ctx.logger.info("Server node info: \n%s." %
                    "".join("%s: %s" % item
                            for item in server.items()))

    networks = []
    domain = None
    dns_servers = None
    networking = ctx.node.properties.get('networking')

    ctx.logger.info("Networking node info: \n%s." %
                    "".join("%s: %s" % item
                            for item in networking.items()))
    if networking:
        domain = networking.get('domain')
        dns_servers = networking.get('dns_servers')
        connect_networks = networking.get('connect_networks', [])

        err_msg = "No more that one %s network can be specified."
        if len([network for network in connect_networks
                if network.get('external', False)]) > 1:
            ctx.logger.error(err_msg % 'external')
            raise cfy_exc.NonRecoverableError(err_msg % 'external')
        if len([network for network in connect_networks
                if network.get('management', False)]) > 1:
            ctx.logger.error(err_msg % 'management')
            raise cfy_exc.NonRecoverableError(err_msg % 'management')

        for network in connect_networks:
            if network.get('external', False):
                networks.insert(
                    0,
                    {'name': network['name'],
                     'external': True,
                     'switch_distributed': network.get('switch_distributed',
                                                       False),
                     'use_dhcp': network.get('use_dhcp', True),
                     'network': network.get('network'),
                     'gateway': network.get('gateway'),
                     'ip': network.get('ip'),
                     })
            else:
                networks.append(
                    {'name': network['name'],
                     'external': False,
                     'switch_distributed': network.get('switch_distributed',
                                                       False),
                     'use_dhcp': network.get('use_dhcp', True),
                     'network': network.get('network'),
                     'gateway': network.get('gateway'),
                     'ip': network.get('ip'),
                     })

    connection_config = ConnectionConfig().get()
    connection_config.update(ctx.node.properties.get('connection_config'))
    datacenter_name = connection_config['datacenter_name']
    resource_pool_name = connection_config['resource_pool_name']
    auto_placement = connection_config['auto_placement']
    template_name = server['template']
    cpus = server['cpus']
    memory = server['memory']

    server = server_client.create_server(auto_placement,
                                         cpus,
                                         datacenter_name,
                                         memory,
                                         networks,
                                         resource_pool_name,
                                         template_name,
                                         ctx.instance.id,
                                         domain,
                                         dns_servers)
<<<<<<< HEAD
    ctx.logger.info('Created server {name} with ID {id}'
                    .format(name=vm_name, id=server._moId))
=======
    ctx.logger.info("Server info: \n%s." %
                    "".join("%s: %s" % item
                            for item in vars(server).items()))
>>>>>>> ab7236df
    ctx.instance.runtime_properties[VSPHERE_SERVER_ID] = server._moId


@operation
@with_server_client
def start(server_client, **kwargs):
    server = get_server_by_context(server_client)
    if server is None:
        ctx.logger.info("Creating server for scratch.")
        create_new_server(server_client)
    else:
        server_client.start_server(server)


@operation
@with_server_client
def shutdown_guest(server_client, **kwargs):
    server = get_server_by_context(server_client)
    if server is None:
        raise cfy_exc.NonRecoverableError(
            "Cannot shutdown server guest - server doesn't exist for node: {0}"
            .format(ctx.node.id))
    server_client.shutdown_server_guest(server)


@operation
@with_server_client
def stop(server_client, **kwargs):
    server = get_server_by_context(server_client)
    if server is None:
        raise cfy_exc.NonRecoverableError(
            "Cannot stop server - server doesn't exist for node: {0}"
            .format(ctx.node.id))
    server_client.stop_server(server)


@operation
@with_server_client
def delete(server_client, **kwargs):
    server = get_server_by_context(server_client)
    if server is None:
        raise cfy_exc.NonRecoverableError(
            "Cannot delete server - server doesn't exist for node: {0}"
            .format(ctx.node.id))
    server_client.delete_server(server)
    remove_runtime_properties(SERVER_RUNTIME_PROPERTIES, ctx)


@operation
@with_server_client
def get_state(server_client, **kwargs):
    ctx.logger.debug("Entering server state validation procedure.")
    server = get_server_by_context(server_client)
<<<<<<< HEAD
    ctx.logger.info('Getting state for server {server}'.format(server=server))
=======
    ctx.logger.debug("Server info: \n%s." %
                     "".join("%s: %s" % item
                             for item in vars(server).items()))
>>>>>>> ab7236df
    if server_client.is_server_guest_running(server):
        ctx.logger.info("Server is running.")
        networking = ctx.node.properties.get('networking')
        networks = networking.get('connect_networks', []) if networking else []
        ips = {}
        manager_network_ip = None
        management_networks = \
            [network['name'] for network
             in ctx.node.properties['networking'].get('connect_networks', [])
             if network.get('management', False)]
        management_network_name = (management_networks[0]
                                   if len(management_networks) == 1
                                   else None)

        for network in server.guest.net:
            network_name = network.network
            if management_network_name and \
                    (network_name == management_network_name):
                manager_network_ip = (network.ipAddress[0]
                                      if len(network.ipAddress) > 0
                                      else None)
                ctx.logger.info("Server management ip address: {0}"
                                .format(manager_network_ip))
                if manager_network_ip is None:
                    ctx.logger.info('Manager network IP not yet present for '
                                    '{server}.'.format(server=server))
                    return False
            ips[network_name] = network.ipAddress[0]

        ctx.instance.runtime_properties['networks'] = ips
        ctx.instance.runtime_properties['ip'] = \
            (manager_network_ip
             or (server.guest.net[0].ipAddress[0]
                 if len(server.guest.net) > 0
                 else None)
             )

        public_ips = [server_client.get_server_ip(server, network['name'])
                      for network in networks
                      if network.get('external', False)]
        ctx.logger.debug("Server public IP addresses: %s."
                         % ", ".join(public_ips))

        if len(public_ips) == 1:
            ctx.logger.info('Checking public IP for {server}'
                            .format(server=server))
            public_ip = public_ips[0]
            ctx.logger.info("Public IP address for {server}: {ip}"
                            .format(server=server, ip=public_ip))
            if public_ip is None:
                ctx.logger.info('Public IP not yet set for {server}'
                                .format(server=server))
                return False
            ctx.instance.runtime_properties[PUBLIC_IP] = public_ips[0]
<<<<<<< HEAD
        else:
            ctx.logger.info('Public IP check not required for {server}'
                            .format(server=server))
=======

        ctx.logger.info("Server is available through next IP addresses:\n"
                        "Management: %s\n"
                        "Public: %s.\n" % (manager_network_ip, public_ips[0]))

>>>>>>> ab7236df
        return True
    ctx.logger.info('Server {server} is not started yet'.format(server=server))
    return False


@operation
@with_server_client
def resize(server_client, **kwargs):
    server = get_server_by_context(server_client)
    ctx.logger.info("Resizing server {server}".format(server=server))
    if server is None:
        raise cfy_exc.NonRecoverableError(
            "Cannot resize server - server doesn't exist for node: {0}"
            .format(ctx.node.id))

    update = {
        'cpus': ctx.instance.runtime_properties.get('cpus'),
        'memory': ctx.instance.runtime_properties.get('memory')
        }

    if any(update.values()):
        ctx.logger.info("Server new parameters: cpus - {0}, memory - {1}"
                        .format(update['cpus'] or 'no changes',
                                update['memory'] or 'no changes')
                        )
        server_client.resize_server(server, **update)
    else:
        raise cfy_exc.NonRecoverableError(
            "Server resize parameters should be specified.")


def get_server_by_context(server_client):
    ctx.logger.info("Performing look-up for server.")
    if VSPHERE_SERVER_ID in ctx.instance.runtime_properties:
        return server_client.get_server_by_id(
            ctx.instance.runtime_properties[VSPHERE_SERVER_ID])
    else:
        # Server not found
        return None<|MERGE_RESOLUTION|>--- conflicted
+++ resolved
@@ -41,7 +41,7 @@
     ctx.logger.info("Server node info: \n%s." %
                     "".join("%s: %s" % item
                             for item in server.items()))
-
+    vm_name = server['name']
     networks = []
     domain = None
     dns_servers = None
@@ -109,14 +109,8 @@
                                          ctx.instance.id,
                                          domain,
                                          dns_servers)
-<<<<<<< HEAD
     ctx.logger.info('Created server {name} with ID {id}'
                     .format(name=vm_name, id=server._moId))
-=======
-    ctx.logger.info("Server info: \n%s." %
-                    "".join("%s: %s" % item
-                            for item in vars(server).items()))
->>>>>>> ab7236df
     ctx.instance.runtime_properties[VSPHERE_SERVER_ID] = server._moId
 
 
@@ -170,13 +164,7 @@
 def get_state(server_client, **kwargs):
     ctx.logger.debug("Entering server state validation procedure.")
     server = get_server_by_context(server_client)
-<<<<<<< HEAD
     ctx.logger.info('Getting state for server {server}'.format(server=server))
-=======
-    ctx.logger.debug("Server info: \n%s." %
-                     "".join("%s: %s" % item
-                             for item in vars(server).items()))
->>>>>>> ab7236df
     if server_client.is_server_guest_running(server):
         ctx.logger.info("Server is running.")
         networking = ctx.node.properties.get('networking')
@@ -231,17 +219,14 @@
                                 .format(server=server))
                 return False
             ctx.instance.runtime_properties[PUBLIC_IP] = public_ips[0]
-<<<<<<< HEAD
         else:
             ctx.logger.info('Public IP check not required for {server}'
                             .format(server=server))
-=======
 
         ctx.logger.info("Server is available through next IP addresses:\n"
                         "Management: %s\n"
                         "Public: %s.\n" % (manager_network_ip, public_ips[0]))
 
->>>>>>> ab7236df
         return True
     ctx.logger.info('Server {server} is not started yet'.format(server=server))
     return False
