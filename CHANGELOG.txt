<<<<<<< HEAD
2.10.0:
  - Initial CloudInit support
  - MTU export for new created networks
2.9.1:
  - Support Servers without memory and cpu values assigned
  - CFY-981: DHCP regression fix
=======
2.9.2:
  - CFY-981: DHCP regression fix
2.9.1:
  - Support Servers without memory and cpu values assigned
>>>>>>> d993410b
2.9.0:
  - Support Server - Nic relationship.
  - Start moving from use_existing_resource to use_external_resource.
2.8.0:
  - Support use_external_resource in cloudify.vsphere.nodes.Storage.
  - CY-807: Stabilize tests.
2.7.0:
  - Add backup/restore workflow with snapshot support.
  - Add suspend/resume workflow support.
2.6.1:
  - Fix debug info about selected hosts.
2.6.0:
  - Add "use_existing_resource" support for cloudify.vsphere.nodes.Server.
2.5.0:
  - Add support for SCSI/Ethernet attach to preexisted vm.
2.4.0:
  - Support for os_family=other
  - Allow node properties to be overridden in operation inputs (VSPHERE-92)
2.3.0:
  - Move default connection config to /etc/cloudify/vsphere_plugin/connection_config.yaml (VSPHERE-1, VSPHERE-17)
  - Add Server power operations (on, off, reboot, reset) (VSPHERE-73)
  - Allow host memory overcommit (best-effort placement of VMs) (VSPHERE-74)
  - Allow adding metadata (custom attributes) to VMs (VSPHERE-49)
  - Support slashes in network names (VSPHERE-29)
  - Don't try to deploy on hypervisors in maintenance mode (VSPHERE-76)
  - Provide NSX compatibility helpers (VSPHERE-75)
  - Add Server resize operations (CPU, RAM) (VSPHERE-38)
  - Fix case sensitivity issue in candidate host finder (VSPHERE-89)
  - Remove all NICs from template when cloning, not just VMXNet3 (VSPHERE-3)
  - Support for SSL verification (or disabling of verification) (VSPHERE-39, VSPHERE-47)
  - Fix naming collision when deploying a node with two attached volumes (VSPHERE-27)
  - Deprecate auto_placement
  - Handle unhealthy hypervisors (VSPHERE-101)
2.2.2:
  - Fix debug info about selected hosts.
2.2.1:
  - Fix handling of VMs currently being cloned (VSPHERE-86)
2.2.0:
  - Support setting organization on Windows VMs.
  - Support Windows custom sysprep.
  - Make amount of vSphere calls independent of amount of entities on vSphere.
2.1.0:
  - Support restrictions on deployment location by setting one or more allowed hosts, clusters, or datastores.
  - Better logic for selecting deployment locations to ensure selected hosts have all required resources.
  - Improve health checks on hypervisors and datastores when determining availability for VM deployment.
  - Remove defaults from plugin.yaml connection config to avoid them always overriding manager connection config.
2.0.1:
  - Make naming of servers automatically replace underscores with hyphens, allowing nodecellar to work.
  - Don't fail when no public or management networks are set.
  - More consistent setting of runtime properties when public or management networks are not set.
  - Do not fail when no interfaces are attached.
  - Fail fast when invalid properties are provided for servers.
  - Provide more useful feedback if network names or switch_distributed settings are incorrect.
  - Don't return from network creation before network is created.
2.0:
  - Add extra runtime attribute data for attached networks to include MAC address for servers.
  - Add extra runtime attribute for SCSI ID on storage nodes.
  - Remove undocumented and redundant port resource.
  - Make module naming more explicit.
  - Improve error output when trying to create network.
  - Completely remove transform_resource.
  - Make logging meet draft guidelines.
  - More tests.
  - Improvements to network naming.
  - Factor out constants.<|MERGE_RESOLUTION|>--- conflicted
+++ resolved
@@ -1,16 +1,10 @@
-<<<<<<< HEAD
 2.10.0:
   - Initial CloudInit support
   - MTU export for new created networks
-2.9.1:
-  - Support Servers without memory and cpu values assigned
-  - CFY-981: DHCP regression fix
-=======
 2.9.2:
   - CFY-981: DHCP regression fix
 2.9.1:
   - Support Servers without memory and cpu values assigned
->>>>>>> d993410b
 2.9.0:
   - Support Server - Nic relationship.
   - Start moving from use_existing_resource to use_external_resource.
