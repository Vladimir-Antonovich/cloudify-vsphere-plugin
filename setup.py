--- conflicted
+++ resolved
@@ -18,11 +18,7 @@
 setuptools.setup(
     zip_safe=True,
     name='cloudify-vsphere-plugin',
-<<<<<<< HEAD
-    version='1.2.1',
-=======
     version='1.3a3',
->>>>>>> ab7236df
     packages=[
         'vsphere_plugin_common',
         'server_plugin',
@@ -32,11 +28,7 @@
     license='LICENSE',
     description='Cloudify plugin for vSphere infrastructure.',
     install_requires=[
-<<<<<<< HEAD
-        "cloudify-plugins-common>=3.2.1",
-=======
         "cloudify-plugins-common>=3.3a3",
->>>>>>> ab7236df
         "pyvmomi",
         "netaddr",
         "pyyaml==3.10"
